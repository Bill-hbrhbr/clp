#include "IndexManager.hpp"

#include <filesystem>
#include <memory>
#include <stack>
#include <string>

#include "../archive_constants.hpp"
#include "../TimestampDictionaryReader.hpp"

namespace clp_s::indexer {
IndexManager::IndexManager(
        std::string const& dataset_name,
        std::optional<clp::GlobalMetadataDBConfig> const& db_config,
        bool should_create_table
) {
    if (db_config.has_value()) {
        m_mysql_index_storage = std::make_unique<MySQLIndexStorage>(
                db_config->get_metadata_db_host(),
                db_config->get_metadata_db_port(),
                db_config->get_metadata_db_username(),
                db_config->get_metadata_db_password(),
                db_config->get_metadata_db_name(),
                db_config->get_metadata_table_prefix(),
                dataset_name,
                should_create_table
        );
        m_field_update_callback = [this](std::string& field_name, NodeType field_type) {
            m_mysql_index_storage->add_field(field_name, field_type);
        };
        m_output_type = OutputType::Database;
    } else {
        throw OperationFailed(ErrorCodeBadParam, __FILENAME__, __LINE__);
    }
}

void IndexManager::update_metadata(Path const& archive_path) {
    ArchiveReader archive_reader;
    archive_reader.open(archive_path, NetworkAuthOption{});
<<<<<<< HEAD
    traverse_schema_tree_and_update_metadata(archive_reader.get_schema_tree());
=======

    traverse_schema_tree_and_update_metadata(
            archive_reader.get_schema_tree(),
            archive_reader.get_timestamp_dictionary()
    );
>>>>>>> 948d6a6d
}

std::string IndexManager::escape_key_name(std::string_view const key_name) {
    std::string escaped_key_name;
    escaped_key_name.reserve(key_name.size());
    for (auto c : key_name) {
        switch (c) {
            case '\"':
                escaped_key_name += "\\\"";
                break;
            case '\\':
                escaped_key_name += "\\\\";
                break;
            case '\n':
                escaped_key_name += "\\n";
                break;
            case '\t':
                escaped_key_name += "\\t";
                break;
            case '\r':
                escaped_key_name += "\\r";
                break;
            case '\b':
                escaped_key_name += "\\b";
                break;
            case '\f':
                escaped_key_name += "\\f";
                break;
            case '.':
                escaped_key_name += "\\.";
                break;
            default:
                if (std::isprint(c)) {
                    escaped_key_name += c;
                } else {
                    char buffer[7];
                    std::snprintf(
                            buffer,
                            sizeof(buffer),
                            "\\u00%02x",
                            static_cast<unsigned char>(c)
                    );
                    escaped_key_name += buffer;
                }
        }
    }
    return escaped_key_name;
}

void IndexManager::traverse_schema_tree_and_update_metadata(
        std::shared_ptr<SchemaTree> const& schema_tree,
        std::shared_ptr<TimestampDictionaryReader> const& timestamp_dict
) {
    if (nullptr == schema_tree) {
        return;
    }

    if (nullptr == timestamp_dict) {
        return;
    }

    auto const object_subtree_root
            = schema_tree->get_object_subtree_node_id_for_namespace(constants::cDefaultNamespace);
    if (-1 == object_subtree_root) {
        return;
    }

    std::string path_buffer;
    // Stack of pairs of node_id and path_length
    std::stack<std::pair<int32_t, uint64_t>> s;
    s.emplace(object_subtree_root, 0);

    while (false == s.empty()) {
        auto [node_id, path_length] = s.top();
        s.pop();

        auto const& node = schema_tree->get_node(node_id);
        auto node_type = node.get_type();
        // TODO: Add support for structured arrays
        if (NodeType::StructuredArray == node_type) {
            continue;
        }
        auto const& children_ids = node.get_children_ids();
        path_buffer.resize(path_length);
        if (false == path_buffer.empty()) {
            path_buffer += ".";
        }
        path_buffer += escape_key_name(node.get_key_name());
        if (children_ids.empty() && NodeType::Object != node_type && NodeType::Unknown != node_type)
        {
            // Always index authoritative timestamp as `NodeType::DateString`
            auto const indexed_node_type
                    = timestamp_dict->get_authoritative_timestamp_column_ids().contains(node_id)
                              ? NodeType::DateString
                              : node_type;
            m_field_update_callback(path_buffer, indexed_node_type);
        }

        for (auto child_id : children_ids) {
            s.emplace(child_id, path_buffer.size());
        }
    }
}
}  // namespace clp_s::indexer<|MERGE_RESOLUTION|>--- conflicted
+++ resolved
@@ -37,15 +37,10 @@
 void IndexManager::update_metadata(Path const& archive_path) {
     ArchiveReader archive_reader;
     archive_reader.open(archive_path, NetworkAuthOption{});
-<<<<<<< HEAD
-    traverse_schema_tree_and_update_metadata(archive_reader.get_schema_tree());
-=======
-
     traverse_schema_tree_and_update_metadata(
             archive_reader.get_schema_tree(),
             archive_reader.get_timestamp_dictionary()
     );
->>>>>>> 948d6a6d
 }
 
 std::string IndexManager::escape_key_name(std::string_view const key_name) {
