--- conflicted
+++ resolved
@@ -6,30 +6,6 @@
 
 apt-get update
 DEBIAN_FRONTEND=noninteractive apt-get install --no-install-recommends -y \
-<<<<<<< HEAD
-  libbz2-dev \
-  ca-certificates \
-  checkinstall \
-  cmake \
-  curl \
-  build-essential \
-  git \
-  jq \
-  libcurl4 \
-  libcurl4-openssl-dev \
-  liblzma-dev \
-  libmariadb-dev \
-  libssl-dev \
-  openjdk-11-jdk \
-  pkg-config \
-  python3 \
-  python3-dev \
-  python3-pip \
-  python3-venv \
-  software-properties-common \
-  unzip \
-  zlib1g-dev
-=======
     ca-certificates \
     checkinstall \
     curl \
@@ -51,7 +27,6 @@
     rsync \
     software-properties-common \
     unzip
->>>>>>> 9888c119
 
 # Install remaining packages through pipx
 script_dir="$(cd "$(dirname "${BASH_SOURCE[0]}")" &>/dev/null && pwd)"
