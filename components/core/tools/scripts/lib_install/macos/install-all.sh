--- conflicted
+++ resolved
@@ -6,21 +6,6 @@
 
 brew update
 brew install \
-<<<<<<< HEAD
-  boost \
-  bzip2 \
-  coreutils \
-  gcc \
-  java11 \
-  libarchive \
-  llvm@16 \
-  lz4 \
-  mariadb-connector-c \
-  msgpack-cxx \
-  xz \
-  zlib \
-  zstd
-=======
     coreutils \
     gcc \
     java11 \
@@ -31,7 +16,6 @@
     pipx \
     xz \
     zstd
->>>>>>> 9888c119
 
 # Install pkg-config if it isn't already installed
 # NOTE: We might expect that pkg-config is installed through brew, so trying to install it again
