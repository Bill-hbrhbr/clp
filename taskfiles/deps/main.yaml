--- conflicted
+++ resolved
@@ -72,11 +72,8 @@
       - task: "catch2"
       - task: "date"
       - task: "fmt"
-<<<<<<< HEAD
       - task: "libarchive"
-=======
       - task: "liblzma"
->>>>>>> 9888c119
       - task: "log-surgeon"
       - task: "lz4"
       - task: "microsoft.gsl"
@@ -257,11 +254,24 @@
           TARBALL_SHA256: "1250e4cc58bf06ee631567523f48848dc4596133e163f02615c97f78bab6c811"
           TARBALL_URL: "https://github.com/fmtlib/fmt/archive/refs/tags/10.2.1.tar.gz"
 
-<<<<<<< HEAD
   libarchive:
     internal: true
     run: "once"
-=======
+    cmds:
+      - task: "utils:install-remote-cmake-lib"
+        vars:
+          CMAKE_GEN_ARGS:
+            - "-DCMAKE_BUILD_TYPE=Release"
+            - "-DCMAKE_INSTALL_LIBDIR=lib"
+            - "-DCMAKE_INSTALL_MESSAGE=LAZY"
+            - "-DCMAKE_INSTALL_PREFIX={{.G_DEPS_CORE_DIR}}/LibArchive-install"
+            - "-DENABLE_EXPAT=OFF"
+            - "-DENABLE_OPENSSL=OFF"
+          LIB_NAME: "LibArchive"
+          TARBALL_SHA256: "bde832a5e3344dc723cfe9cc37f8e54bde04565bfe6f136bc1bd31ab352e9fab"
+          TARBALL_URL: "https://github.com/libarchive/libarchive/releases/download/v3.8.1\
+          /libarchive-3.8.1.tar.gz"
+
   liblzma:
     internal: true
     vars:
@@ -299,30 +309,16 @@
     internal: true
     requires:
       vars: ["BUILD_SHARED_LIBS", "COMMON_CMAKE_GEN_ARGS", "TARBALL_SHA256", "TARBALL_URL"]
->>>>>>> 9888c119
-    cmds:
-      - task: "utils:install-remote-cmake-lib"
-        vars:
-          CMAKE_GEN_ARGS:
-<<<<<<< HEAD
-            - "-DCMAKE_BUILD_TYPE=Release"
-            - "-DCMAKE_INSTALL_LIBDIR=lib"
-            - "-DCMAKE_INSTALL_MESSAGE=LAZY"
-            - "-DCMAKE_INSTALL_PREFIX={{.G_DEPS_CORE_DIR}}/LibArchive-install"
-            - "-DENABLE_EXPAT=OFF"
-            - "-DENABLE_OPENSSL=OFF"
-          LIB_NAME: "LibArchive"
-          TARBALL_SHA256: "bde832a5e3344dc723cfe9cc37f8e54bde04565bfe6f136bc1bd31ab352e9fab"
-          TARBALL_URL: "https://github.com/libarchive/libarchive/releases/download/v3.8.1\
-          /libarchive-3.8.1.tar.gz"
-=======
+    cmds:
+      - task: "utils:install-remote-cmake-lib"
+        vars:
+          CMAKE_GEN_ARGS:
             - "-DBUILD_SHARED_LIBS={{ if .BUILD_SHARED_LIBS }}ON{{ else }}OFF{{ end }}"
             - >-
               {{ join " " .COMMON_CMAKE_GEN_ARGS }}
           LIB_NAME: "LibLZMA-{{ if .BUILD_SHARED_LIBS }}shared{{ else }}static{{ end }}"
           TARBALL_SHA256: "{{.TARBALL_SHA256}}"
           TARBALL_URL: "{{.TARBALL_URL}}"
->>>>>>> 9888c119
 
   log-surgeon:
     internal: true
